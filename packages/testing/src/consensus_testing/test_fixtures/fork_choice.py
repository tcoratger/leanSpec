"""Fork choice test fixture format."""

from typing import ClassVar, List

from pydantic import model_validator

from lean_spec.subspecs.chain.config import SECONDS_PER_SLOT
from lean_spec.subspecs.containers.attestation import Attestation, AttestationData
from lean_spec.subspecs.containers.block.block import (
    Block,
    BlockBody,
    BlockWithAttestation,
    SignedBlockWithAttestation,
)
from lean_spec.subspecs.containers.block.types import Attestations, BlockSignatures
from lean_spec.subspecs.containers.checkpoint import Checkpoint
from lean_spec.subspecs.containers.signature import Signature
from lean_spec.subspecs.containers.state.state import State
from lean_spec.subspecs.forkchoice import Store
from lean_spec.subspecs.ssz import hash_tree_root
from lean_spec.types import Bytes32, Uint64, ValidatorIndex

from ..test_types import AttestationStep, BlockSpec, BlockStep, ForkChoiceStep, TickStep
from .base import BaseConsensusFixture


class ForkChoiceTest(BaseConsensusFixture):
    """
    Test fixture for event-driven fork choice scenarios.

    Tests the fork choice Store through a sequence of events:
    - on_tick: Time advancement
    - on_block: Block arrival
    - on_attestation: Attestation arrival (from gossip)
    - checks: Store state validation

    This tests LMD-GHOST algorithm, proposer boost, reorgs, and
    timing-sensitive behavior.

    Structure:
        anchor_state: Initial trusted state
        anchor_block: Initial trusted block
        steps: Sequence of events and checks
    """

    format_name: ClassVar[str] = "fork_choice_test"
    description: ClassVar[str] = "Tests event-driven fork choice through Store operations"

    anchor_state: State | None = None
    """
    The initial trusted consensus state.

    If not provided, the framework will use the genesis fixture from pytest.
    This allows tests to omit genesis for simpler test code while still
    allowing customization when needed.
    """

    anchor_block: Block | None = None
    """
    The initial trusted block (unsigned).

    If not provided, will be auto-generated from anchor_state's latest_block_header.
    This is typically the genesis block.
    """

    steps: List[ForkChoiceStep]
    """
    Sequence of fork choice events to process.

    Events are processed in order, with store state carrying forward.
    """

    @model_validator(mode="after")
    def set_anchor_block_default(self) -> "ForkChoiceTest":
        """
        Auto-generate anchor_block from anchor_state if not provided.

        This creates a block from the state's latest_block_header, which is
        typically the genesis block. The state_root is set to the hash of the
        anchor_state itself.

        Note: anchor_state can be None at this point - it will be injected
        by the pytest plugin before make_fixture() is called.
        """
        if self.anchor_block is None and self.anchor_state is not None:
            self.anchor_block = Block(
                slot=self.anchor_state.latest_block_header.slot,
                proposer_index=self.anchor_state.latest_block_header.proposer_index,
                parent_root=self.anchor_state.latest_block_header.parent_root,
                state_root=hash_tree_root(self.anchor_state),
                body=BlockBody(attestations=Attestations(data=[])),
            )
        return self

    def make_fixture(self) -> "ForkChoiceTest":
        """
        Generate the fixture by running the spec's Store.

        This validates the test by:
        1. Initializing Store from anchor_state and anchor_block
        2. Processing each step through Store methods (building blocks from specs as needed)
        3. Validating check assertions against Store state

        Returns:
        -------
        ForkChoiceTest
            The validated fixture (self, since steps contain the test).

        Raises:
        ------
        AssertionError
            If any step fails unexpectedly or checks don't match Store state.
        """
        # Ensure anchor_state and anchor_block are set
        assert self.anchor_state is not None, "anchor_state must be set before make_fixture"
        assert self.anchor_block is not None, "anchor_block must be set before make_fixture"

        # Initialize Store from anchor
        store = Store.get_forkchoice_store(
            state=self.anchor_state,
            anchor_block=self.anchor_block,
        )

        # Block registry for label-based fork creation
        self._block_registry: dict[str, Block] = {}

        # Register genesis/anchor block with implicit label
        self._block_registry["genesis"] = self.anchor_block

        # Process each step (immutable pattern: store = store.method())
        for i, step in enumerate(self.steps):
            try:
                if isinstance(step, TickStep):
                    # Advance time (immutable)
                    store = store.advance_time(Uint64(step.time), has_proposal=False)

                elif isinstance(step, BlockStep):
                    # Build SignedBlockWithAttestation from BlockSpec
                    signed_block = self._build_block_from_spec(
                        step.block, store, self._block_registry
                    )

                    # Store the filled Block for serialization
                    block = signed_block.message.block
                    step._filled_block = block

                    # Register block if it has a label
                    if step.block.label is not None:
                        if step.block.label in self._block_registry:
                            raise ValueError(
                                f"Step {i}: duplicate label '{step.block.label}' - "
                                f"labels must be unique within a test"
                            )
                        self._block_registry[step.block.label] = block

                    # Automatically advance time to block's slot before processing (immutable)
                    block_time = store.config.genesis_time + block.slot * Uint64(SECONDS_PER_SLOT)
                    store = store.advance_time(block_time, has_proposal=True)

<<<<<<< HEAD
                    # Process the block (immutable)
                    store = store.process_block(signed_block)

                elif isinstance(step, AttestationStep):
                    # Process attestation from gossip (immutable)
                    store = store.process_attestation(step.attestation, is_from_block=False)
=======
                    # Use spec's advance_time method to handle time progression
                    store.advance_time(block_time, has_proposal=True)

                    # Handle block arrival
                    store.on_block(signed_block)

                elif isinstance(step, AttestationStep):
                    # Handle attestation arrival from network gossip
                    store.on_attestation(step.attestation, is_from_block=False)
>>>>>>> 40bda307

                else:
                    raise ValueError(f"Step {i}: unknown step type {type(step).__name__}")

                # Validate checks if provided
                if step.checks is not None:
                    step.checks.validate_against_store(
                        store, step_index=i, block_registry=self._block_registry
                    )

            except Exception as e:
                if step.valid:
                    # Expected to succeed but failed
                    raise AssertionError(
                        f"Step {i} ({type(step).__name__}) failed unexpectedly: {e}"
                    ) from e
                # Expected to fail, continue
                continue

            # If we expected failure but succeeded, that's an error
            if not step.valid:
                raise AssertionError(
                    f"Step {i} ({type(step).__name__}) succeeded but expected failure"
                )

        # Return self (fixture is already complete)
        return self

    def _build_block_from_spec(
        self,
        spec: BlockSpec,
        store: Store,
        block_registry: dict[str, Block],
    ) -> SignedBlockWithAttestation:
        """
        Build a full SignedBlockWithAttestation from a lightweight BlockSpec.

        Builds blocks via state transition dry-run, similar to state transition tests,
        but also creates a proper proposer attestation for fork choice.
        This mimics what a local block builder would do.

        TODO: We cannot use Store.produce_block_with_signatures() because it has
        side effects (adds block to store at lines 556-559 of store.py). If the spec
        is refactored to separate block production from store updates, we should use
        that method instead. Until then, this manual approach is necessary.

        Parameters
        ----------
        spec : BlockSpec
            The lightweight block specification.
        store : Store
            The fork choice store (used to get head state and latest justified).
        block_registry : dict[str, Block]
            Registry of labeled blocks for fork creation.

        Returns:
        -------
        SignedBlockWithAttestation
            A complete signed block ready for processing.
        """
        # Determine proposer
        if spec.proposer_index is None:
            validator_count = store.states[store.head].validators.count
            proposer_index = ValidatorIndex(int(spec.slot) % int(validator_count))
        else:
            proposer_index = spec.proposer_index

        # Resolve parent block if parent_label is specified
        if spec.parent_label is not None:
            if spec.parent_label not in block_registry:
                raise ValueError(
                    f"parent_label '{spec.parent_label}' not found - "
                    f"available labels: {list(block_registry.keys())}"
                )
            parent_block = block_registry[spec.parent_label]
            parent_root = hash_tree_root(parent_block)

            # Get state at the parent block
            if parent_root not in store.states:
                raise ValueError(
                    f"parent_label '{spec.parent_label}' (root=0x{parent_root.hex()[:16]}...) "
                    f"has no state in store - cannot build on this fork"
                )
            parent_state = store.states[parent_root]

            # Advance state to the new block's slot
            temp_state = parent_state.process_slots(spec.slot)
        else:
            # Default: build on current head
            head_state = store.states[store.head]
            temp_state = head_state.process_slots(spec.slot)
            parent_root = hash_tree_root(temp_state.latest_block_header)

        # Build body (empty for now, attestations can be added later if needed)
        body = BlockBody(attestations=Attestations(data=[]))

        # Create temporary block for dry-run
        temp_block = Block(
            slot=spec.slot,
            proposer_index=proposer_index,
            parent_root=parent_root,
            state_root=Bytes32.zero(),
            body=body,
        )

        # Process to get correct state root
        post_state = temp_state.process_block(temp_block)
        correct_state_root = hash_tree_root(post_state)

        # Create final block
        final_block = Block(
            slot=spec.slot,
            proposer_index=proposer_index,
            parent_root=parent_root,
            state_root=correct_state_root,
            body=body,
        )

        # Create proposer attestation for this block
        block_root = hash_tree_root(final_block)
        proposer_attestation = Attestation(
            validator_id=proposer_index,
            data=AttestationData(
                slot=spec.slot,
                head=Checkpoint(root=block_root, slot=spec.slot),
                target=Checkpoint(root=block_root, slot=spec.slot),
                # Use the anchor block as source for genesis case
                source=Checkpoint(root=parent_root, slot=temp_state.latest_block_header.slot),
            ),
        )

        # Create signed structure with placeholder signatures
        # One signature for proposer attestation + one for the block
        signature_list = [Signature.zero(), Signature.zero()]
        return SignedBlockWithAttestation(
            message=BlockWithAttestation(
                block=final_block,
                proposer_attestation=proposer_attestation,
            ),
            signature=BlockSignatures(data=signature_list),
        )<|MERGE_RESOLUTION|>--- conflicted
+++ resolved
@@ -157,24 +157,12 @@
                     block_time = store.config.genesis_time + block.slot * Uint64(SECONDS_PER_SLOT)
                     store = store.advance_time(block_time, has_proposal=True)
 
-<<<<<<< HEAD
                     # Process the block (immutable)
-                    store = store.process_block(signed_block)
+                    store = store.on_block(signed_block)
 
                 elif isinstance(step, AttestationStep):
                     # Process attestation from gossip (immutable)
-                    store = store.process_attestation(step.attestation, is_from_block=False)
-=======
-                    # Use spec's advance_time method to handle time progression
-                    store.advance_time(block_time, has_proposal=True)
-
-                    # Handle block arrival
-                    store.on_block(signed_block)
-
-                elif isinstance(step, AttestationStep):
-                    # Handle attestation arrival from network gossip
-                    store.on_attestation(step.attestation, is_from_block=False)
->>>>>>> 40bda307
+                    store = store.on_attestation(step.attestation, is_from_block=False)
 
                 else:
                     raise ValueError(f"Step {i}: unknown step type {type(step).__name__}")
