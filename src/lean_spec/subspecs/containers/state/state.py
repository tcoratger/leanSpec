--- conflicted
+++ resolved
@@ -254,10 +254,6 @@
         # This means the parent is the Genesis block (Slot 0).
         is_genesis_parent = parent_header.slot == Slot(0)
 
-<<<<<<< HEAD
-        # If there were empty slots between parent and this block, fill them.
-        num_empty_slots = int(block.slot - parent_header.slot - Slot(1))
-=======
         # Update the consensus checkpoints.
         #
         # This logic acts as the trust anchor for the chain:
@@ -283,8 +279,7 @@
         # If slots were skipped (missed proposals), we must record them.
         #
         # Formula: (Current - Parent - 1). Adjacent blocks have a gap of 0.
-        num_empty_slots = (block.slot - parent_header.slot - Slot(1)).as_int()
->>>>>>> 4b3e9058
+        num_empty_slots = int(block.slot - parent_header.slot - Slot(1))
 
         # Update the list of historical block roots.
         #
